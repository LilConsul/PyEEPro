--- conflicted
+++ resolved
@@ -197,44 +197,6 @@
         )
 
     df = household_data.sort(metric).to_pandas()
-<<<<<<< HEAD
-    group_size = len(df) // n_groups
-    remainder = len(df) % n_groups
-    
-    consumption_groups = []
-    start_idx = 0
-    
-    for i in range(n_groups):
-        end_idx = start_idx + group_size + (1 if i < remainder else 0)
-        group_df = df.iloc[start_idx:end_idx].copy()
-        group_name = f"Q{i+1}" if n_groups <= 3 else f"Q{i+1}/{n_groups}"
-        
-        if i == 0:
-            group_label = "Low Consumers"
-        elif i == n_groups - 1:
-            group_label = "High Consumers"
-        else:
-            group_label = f"Medium Consumers{' ' + str(i) if n_groups > 3 else ''}"
-            
-        group_df["consumption_group"] = group_label
-        group_df["quantile"] = group_name
-        consumption_groups.append(group_df)
-        start_idx = end_idx
-    
-    consumption_df = pd.concat(consumption_groups)
-    
-    # Create summary statistics for each consumption group
-    summary_stats = consumption_df.groupby("consumption_group", observed=False).agg({
-        "energy_mean": "mean",
-        "energy_median": "mean",
-        "energy_max": "mean",
-        "energy_sum": "mean",
-        "household_count": "sum",
-        "stdorToU": lambda x: (x == "ToU").mean() * 100  # Percentage of ToU
-    }).reset_index()
-    
-    summary_stats = summary_stats.sort_values(by="energy_mean")
-=======
 
     # Use proper quantile-based grouping instead of equal-sized divisions
     # Default for 2 groups
@@ -283,7 +245,6 @@
         {label: i for i, label in enumerate(labels)}
     )
     summary_stats = summary_stats.sort_values(by="order")
->>>>>>> 586f1c26
     summary_stats["stdorToU"] = summary_stats["stdorToU"].round(1).astype(str) + "% ToU"
 
     # Create visualization of consumer groups
@@ -354,19 +315,12 @@
     """)
 
     # Distribution of ACORN groups within each consumer group
-<<<<<<< HEAD
-    acorn_dist = consumption_df.groupby(["consumption_group", "Acorn_grouped"], observed=False).size().reset_index(name="count")
-
-    # Calculate percentages within each consumption group
-    total_by_group = acorn_dist.groupby("consumption_group", observed=False)["count"].transform("sum")
-=======
     acorn_dist = (
         df.groupby(["quantile_group", "Acorn_grouped"]).size().reset_index(name="count")
     )
 
     # Calculate percentages within each consumption group
     total_by_group = acorn_dist.groupby("quantile_group")["count"].transform("sum")
->>>>>>> 586f1c26
     acorn_dist["percentage"] = (acorn_dist["count"] / total_by_group * 100).round(1)
 
     # Ensure groups are displayed in the correct order
